using System.Net;
using System.Text;
using System.Text.Json;
using FluentAssertions;
using Microsoft.Extensions.AI;
using Moq;
using Moq.Protected;
using NUnit.Framework;
using OllamaSharp;
using OllamaSharp.Models;
using OllamaSharp.Models.Chat;
using OllamaSharp.Models.Exceptions;
using ChatRole = OllamaSharp.Models.Chat.ChatRole;

namespace Tests;

#pragma warning disable CS8602 // Dereference of a possibly null reference.

public class OllamaApiClientTests
{
	private OllamaApiClient _client;
	private HttpResponseMessage? _response;
	private HttpRequestMessage? _request;
	private string? _requestContent;
	private Dictionary<string, string>? _expectedRequestHeaders;

	[OneTimeSetUp]
	public void OneTimeSetUp()
	{
		var mockHandler = new Mock<HttpMessageHandler>(MockBehavior.Strict);

		mockHandler
			.Protected()
			.Setup<Task<HttpResponseMessage?>>(
				"SendAsync",
				ItExpr.Is<HttpRequestMessage>(r => ValidateExpectedRequestHeaders(r)),
				ItExpr.IsAny<CancellationToken>())
			.ReturnsAsync(() => _response);

		var httpClient = new HttpClient(mockHandler.Object) { BaseAddress = new Uri("http://empty") };
		_client = new OllamaApiClient(httpClient);

		_client.DefaultRequestHeaders["default_header"] = "ok";
	}

	[SetUp]
	public void SetUp()
	{
		_expectedRequestHeaders = null;
	}

	[OneTimeTearDown]
	public void OneTimeTearDown()
	{
		((IDisposable)_client).Dispose();
	}

	/// <summary>
	/// Validates if the http request message has the same headers as defined in _expectedRequestHeaders.
	/// This method does nothing if _expectedRequestHeaders is null.
	/// </summary>
	private bool ValidateExpectedRequestHeaders(HttpRequestMessage request)
	{
		_request = request;
		_requestContent = request.Content?.ReadAsStringAsync().GetAwaiter().GetResult();

		if (_expectedRequestHeaders is null)
			return true;

		if (_expectedRequestHeaders.Count != request.Headers.Count())
			throw new InvalidOperationException($"Expected {_expectedRequestHeaders.Count} request header(s) but found {request.Headers.Count()}!");

		foreach (var expectedHeader in _expectedRequestHeaders)
		{
			if (!request.Headers.Contains(expectedHeader.Key))
				throw new InvalidOperationException($"Expected request header '{expectedHeader.Key}' was not found!");

			var actualHeaderValue = request.Headers.GetValues(expectedHeader.Key).Single();
			if (!string.Equals(actualHeaderValue, expectedHeader.Value))
				throw new InvalidOperationException($"Request request header '{expectedHeader.Key}' has value '{actualHeaderValue}' while '{expectedHeader.Value}' was expected!");
		}

		return true;
	}

	public class CreateModelMethod : OllamaApiClientTests
	{
		[Test, NonParallelizable]
		public async Task Streams_Status_Updates()
		{
			await using var stream = new MemoryStream();

			_response = new HttpResponseMessage
			{
				StatusCode = HttpStatusCode.OK,
				Content = new StreamContent(stream)
			};

			await using var writer = new StreamWriter(stream, leaveOpen: true);
			writer.AutoFlush = true;
			await writer.WriteLineAsync("{\"status\": \"Creating model\"}");
			await writer.WriteLineAsync("{\"status\": \"Downloading model\"}");
			await writer.WriteLineAsync("{\"status\": \"Model created\"}");
			stream.Seek(0, SeekOrigin.Begin);

			var builder = new StringBuilder();
			var modelStream = _client.CreateModelAsync(new CreateModelRequest(), CancellationToken.None);

			await foreach (var status in modelStream)
				builder.Append(status?.Status);

			builder.ToString().Should().Be("Creating modelDownloading modelModel created");
		}

		/// <summary>
		/// Applies to all methods on the OllamaApiClient
		/// </summary>
		[Test, NonParallelizable]
		public async Task Sends_Default_Request_Headers()
		{
			_expectedRequestHeaders = new Dictionary<string, string>
			{
				["default_header"] = "ok" // set as default on the OllamaApiClient (see above)
			};

			_response = new HttpResponseMessage
			{
				StatusCode = HttpStatusCode.OK,
				Content = new StreamContent(new MemoryStream())
			};

			var builder = new StringBuilder();
			await foreach (var status in _client.CreateModelAsync(new CreateModelRequest(), CancellationToken.None))
				builder.Append(status?.Status);

			builder.Length.Should().Be(0); // assert anything, the test will fail if the expected headers are not available
		}

		/// <summary>
		/// Applies to all methods on the OllamaApiClient
		/// </summary>
		[Test, NonParallelizable]
		public async Task Sends_Custom_Request_Headers()
		{
			_expectedRequestHeaders = new Dictionary<string, string>
			{
				["default_header"] = "ok", // set as default on the OllamaApiClient (see above)
				["api_method"] = "create" // set as custom request header (see below)
			};

			_response = new HttpResponseMessage
			{
				StatusCode = HttpStatusCode.OK,
				Content = new StreamContent(new MemoryStream())
			};

			var request = new CreateModelRequest();
			request.CustomHeaders["api_method"] = "create"; // set custom request headers

			var builder = new StringBuilder();
			await foreach (var status in _client.CreateModelAsync(request, CancellationToken.None))
				builder.Append(status?.Status);

			builder.Length.Should().Be(0); // assert anything, the test will fail if the expected headers are not available
		}

		/// <summary>
		/// Applies to all methods on the OllamaApiClient
		/// </summary>
		[Test, NonParallelizable]
		public async Task Overwrites_Http_Headers()
		{
			_expectedRequestHeaders = new Dictionary<string, string>
			{
				["default_header"] = "overwritten" // default header value on the OllamaApiClient is 1, but it's overwritten below
			};

			_response = new HttpResponseMessage
			{
				StatusCode = HttpStatusCode.OK,
				Content = new StreamContent(new MemoryStream())
			};

			var request = new CreateModelRequest();
			request.CustomHeaders["default_header"] = "overwritten";  // overwrites the default header defined on the OllamaApiClient

			var builder = new StringBuilder();
			await foreach (var status in _client.CreateModelAsync(request, CancellationToken.None))
				builder.Append(status?.Status);

			builder.Length.Should().Be(0); // assert anything, the test will fail if the expected headers are not available
		}
	}

	public class GenerateMethod : OllamaApiClientTests
	{
		[Test, NonParallelizable]
		public async Task Returns_Streamed_Responses_At_Once()
		{
			await using var stream = new MemoryStream();

			_response = new HttpResponseMessage
			{
				StatusCode = HttpStatusCode.OK,
				Content = new StreamContent(stream)
			};

			await using var writer = new StreamWriter(stream, leaveOpen: true);
			writer.AutoFlush = true;
			await writer.WriteCompletionStreamResponse("The ");
			await writer.WriteCompletionStreamResponse("sky ");
			await writer.WriteCompletionStreamResponse("is ");
			await writer.FinishCompletionStreamResponse("blue.", context: [1, 2, 3]);
			stream.Seek(0, SeekOrigin.Begin);

			var context = await _client.GenerateAsync("prompt").StreamToEndAsync();

			context.Should().NotBeNull();
			context.Response.Should().Be("The sky is blue.");
			var expectation = new int[] { 1, 2, 3 };
			context.Context.Should().BeEquivalentTo(expectation);
		}
	}

	public class CompleteMethod : OllamaApiClientTests
	{
		[Test, NonParallelizable]
<<<<<<< HEAD
		public async Task DoNotSendExtra_Parameters_With_Request()
		{
			var payload = """
			{
			    "model": "llama2",
			    "created_at": "2024-07-12T12:34:39.63897616Z",
			    "message": {
			        "role": "assistant",
			        "content": "Test content."
			    },
			    "done_reason": "stop",
			    "done": true,
			    "total_duration": 137729492272,
			    "load_duration": 133071702768,
			    "prompt_eval_count": 26,
			    "prompt_eval_duration": 35137000,
			    "eval_count": 323,
			    "eval_duration": 4575154000
			}
			""".ReplaceLineEndings(""); // the JSON stream reader reads by line, so we need to make this one single line
=======
		public async Task Sends_Parameters_With_Request()
		{
			var payload = """
				{
				    "model": "llama2",
				    "created_at": "2024-07-12T12:34:39.63897616Z",
				    "message": {
				        "role": "assistant",
				        "content": "Test content."
				    },
				    "done_reason": "stop",
				    "done": true,
				    "total_duration": 137729492272,
				    "load_duration": 133071702768,
				    "prompt_eval_count": 26,
				    "prompt_eval_duration": 35137000,
				    "eval_count": 323,
				    "eval_duration": 4575154000
				}
				""".ReplaceLineEndings(""); // the JSON stream reader reads by line, so we need to make this one single line
>>>>>>> 1ccce488

			await using var stream = new MemoryStream();

			await using var writer = new StreamWriter(stream, leaveOpen: true);
			writer.AutoFlush = true;
			await writer.WriteAsync(payload);
			stream.Seek(0, SeekOrigin.Begin);

			_response = new HttpResponseMessage
			{
				StatusCode = HttpStatusCode.OK,
				Content = new StreamContent(stream)
			};

<<<<<<< HEAD
			List<Microsoft.Extensions.AI.ChatMessage> chatHistory = [];
=======
			List<ChatMessage> chatHistory = [];
>>>>>>> 1ccce488
			chatHistory.Add(new(Microsoft.Extensions.AI.ChatRole.User, "Why?"));
			chatHistory.Add(new(Microsoft.Extensions.AI.ChatRole.Assistant, "Because!"));
			chatHistory.Add(new(Microsoft.Extensions.AI.ChatRole.User, "And where?"));

<<<<<<< HEAD
			var chatClient = _client as Microsoft.Extensions.AI.IChatClient;

			await chatClient.CompleteAsync(chatHistory);
=======
			var options = new ChatOptions
			{
				ModelId = "model",
				TopP = 100,
				TopK = 50,
				Temperature = 0.5f,
				FrequencyPenalty = 0.1f,
				PresencePenalty = 0.2f,
				StopSequences = ["stop me"],
			};

			var chatClient = _client as IChatClient;

			await chatClient.CompleteAsync(chatHistory, options, CancellationToken.None);
>>>>>>> 1ccce488

			_request.Should().NotBeNull();
			_requestContent.Should().NotBeNull();

<<<<<<< HEAD
			// Ensure that the request does not contain any other properties when not provided.
			_requestContent.Should().NotContain("tools");
			_requestContent.Should().NotContain("tool_calls");
			_requestContent.Should().NotContain("images");
=======
			_requestContent.Should().Contain("Why?");
			_requestContent.Should().Contain("Because!");
			_requestContent.Should().Contain("And where?");
			_requestContent.Should().Contain("\"top_p\":100");
			_requestContent.Should().Contain("\"top_k\":50");
			_requestContent.Should().Contain("\"temperature\":0.5");
			_requestContent.Should().Contain("\"frequency_penalty\":0.1");
			_requestContent.Should().Contain("\"presence_penalty\":0.2");
			_requestContent.Should().Contain("\"stop\":[\"stop me\"]");
>>>>>>> 1ccce488
		}
	}

	public class ChatMethod : OllamaApiClientTests
	{
		[Test, NonParallelizable]
		public async Task Receives_Response_Message_With_Metadata()
		{
			var payload = """
				{
				    "model": "llama2",
				    "created_at": "2024-07-12T12:34:39.63897616Z",
				    "message": {
				        "role": "assistant",
				        "content": "Test content."
				    },
				    "done_reason": "stop",
				    "done": true,
				    "total_duration": 137729492272,
				    "load_duration": 133071702768,
				    "prompt_eval_count": 26,
				    "prompt_eval_duration": 35137000,
				    "eval_count": 323,
				    "eval_duration": 4575154000
				}
				""".ReplaceLineEndings(""); // the JSON stream reader reads by line, so we need to make this one single line

			await using var stream = new MemoryStream();

			await using var writer = new StreamWriter(stream, leaveOpen: true);
			writer.AutoFlush = true;
			await writer.WriteAsync(payload);
			stream.Seek(0, SeekOrigin.Begin);

			_response = new HttpResponseMessage
			{
				StatusCode = HttpStatusCode.OK,
				Content = new StreamContent(stream)
			};

			var chat = new ChatRequest
			{
				Model = "model",
				Messages = [
					new(ChatRole.User, "Why?"),
					new(ChatRole.Assistant, "Because!"),
					new(ChatRole.User, "And where?")]
			};

			var result = await _client.ChatAsync(chat, CancellationToken.None).StreamToEndAsync();

			result.Should().NotBeNull();
			result.Message.Role.Should().Be(ChatRole.Assistant);
			result.Message.Content.Should().Be("Test content.");
			result.Done.Should().BeTrue();
			result.DoneReason.Should().Be("stop");
			result.TotalDuration.Should().Be(137729492272);
			result.LoadDuration.Should().Be(133071702768);
			result.PromptEvalCount.Should().Be(26);
			result.PromptEvalDuration.Should().Be(35137000);
			result.EvalCount.Should().Be(323);
			result.EvalDuration.Should().Be(4575154000);
		}

		[Test, NonParallelizable]
		public async Task Receives_Response_Message_With_ToolsCalls()
		{
			var payload = """
				{
				    "model": "llama3.1:latest",
				    "created_at": "2024-09-01T16:12:28.639564938Z",
				    "message": {
				        "role": "assistant",
				        "content": "",
				        "tool_calls": [
				            {
				                "function": {
				                    "name": "get_current_weather",
				                    "arguments": {
				                        "format": "celsius",
				                        "location": "Los Angeles, CA",
										"number": 42
				                    }
				                }
				            }
				        ]
				    },
				    "done_reason": "stop",
				    "done": true,
				    "total_duration": 24808639002,
				    "load_duration": 5084890970,
				    "prompt_eval_count": 311,
				    "prompt_eval_duration": 15120086000,
				    "eval_count": 28,
				    "eval_duration": 4602334000
				}
				""".ReplaceLineEndings(""); // the JSON stream reader reads by line, so we need to make this one single line

			await using var stream = new MemoryStream();

			await using var writer = new StreamWriter(stream, leaveOpen: true);
			writer.AutoFlush = true;
			await writer.WriteAsync(payload);
			stream.Seek(0, SeekOrigin.Begin);

			_response = new HttpResponseMessage
			{
				StatusCode = HttpStatusCode.OK,
				Content = new StreamContent(stream)
			};

			var chat = new ChatRequest
			{
				Model = "llama3.1:latest",
				Messages = [
					new(ChatRole.User, "How is the weather in LA?"),
				],
				Tools = [
					new Tool
					{
						Function = new Function
						{
							Description = "Get the current weather for a location",
							Name = "get_current_weather",
							Parameters = new Parameters
							{
								Properties = new Dictionary<string, Properties>
								{
									["location"] = new()
									{
										Type = "string",
										Description = "The location to get the weather for, e.g. San Francisco, CA"
									},
									["format"] = new()
									{
										Type = "string",
										Description = "The format to return the weather in, e.g. 'celsius' or 'fahrenheit'",
										Enum = ["celsius", "fahrenheit"]
									},
									["number"] = new()
									{
										Type = "integer",
										Description = "The number of the day to get the weather for, e.g. 42"
									}
								},
								Required = ["location", "format"],
							}
						},
						Type = "function"
					}
				]
			};

			var result = await _client.ChatAsync(chat, CancellationToken.None).StreamToEndAsync();

			result.Should().NotBeNull();
			result.Message.Role.Should().Be(ChatRole.Assistant);
			result.Done.Should().BeTrue();
			result.DoneReason.Should().Be("stop");

			result.Message.ToolCalls.Should().HaveCount(1);

			var toolsFunction = result.Message.ToolCalls!.ElementAt(0).Function;
			toolsFunction.Name.Should().Be("get_current_weather");
			toolsFunction.Arguments!.ElementAt(0).Key.Should().Be("format");
			toolsFunction.Arguments!.ElementAt(0).Value.ToString().Should().Be("celsius");

			toolsFunction.Arguments!.ElementAt(1).Key.Should().Be("location");
			toolsFunction.Arguments!.ElementAt(1).Value.ToString().Should().Be("Los Angeles, CA");

			toolsFunction.Arguments!.ElementAt(2).Key.Should().Be("number");
			toolsFunction.Arguments!.ElementAt(2).Value.ToString().Should().Be("42");
		}
	}

	public class StreamChatMethod : OllamaApiClientTests
	{
		[Test, NonParallelizable]
		public async Task Streams_Response_Message_Chunks()
		{
			await using var stream = new MemoryStream();

			_response = new HttpResponseMessage
			{
				StatusCode = HttpStatusCode.OK,
				Content = new StreamContent(stream)
			};

			await using var writer = new StreamWriter(stream, leaveOpen: true);
			writer.AutoFlush = true;
			await writer.WriteChatStreamResponse("Leave ", ChatRole.Assistant);
			await writer.WriteChatStreamResponse("me ", ChatRole.Assistant);
			await writer.FinishChatStreamResponse("alone.", ChatRole.Assistant);
			stream.Seek(0, SeekOrigin.Begin);

			var chat = new ChatRequest
			{
				Model = "model",
				Messages =
				[
					new(ChatRole.User, "Why?"),
					new(ChatRole.Assistant, "Because!"),
					new(ChatRole.User, "And where?"),
				]
			};

			var chatStream = _client.ChatAsync(chat, CancellationToken.None);

			var builder = new StringBuilder();
			var responses = new List<Message?>();

			await foreach (var response in chatStream)
			{
				builder.Append(response?.Message.Content);
				responses.Add(response?.Message);
			}

			builder.ToString().Should().BeEquivalentTo("Leave me alone.");

			responses.Should().HaveCount(3);
			responses[0]!.Role.Should().Be(ChatRole.Assistant);
			responses[1]!.Role.Should().Be(ChatRole.Assistant);
			responses[2]!.Role.Should().Be(ChatRole.Assistant);
		}

		[Test, NonParallelizable]
		public async Task Throws_Known_Exception_For_Models_That_Dont_Support_Tools()
		{
			_response = new HttpResponseMessage
			{
				StatusCode = HttpStatusCode.BadRequest,
				Content = new StringContent("{ error: llama2 does not support tools }")
			};

			var act = () => _client.ChatAsync(new ChatRequest(), CancellationToken.None).StreamToEndAsync();
			await act.Should().ThrowAsync<ModelDoesNotSupportToolsException>();
		}

		[Test, NonParallelizable]
		public async Task Throws_OllamaException_If_Parsing_Of_BadRequest_Errors_Fails()
		{
			_response = new HttpResponseMessage
			{
				StatusCode = HttpStatusCode.BadRequest,
				Content = new StringContent("panic!")
			};

			var act = () => _client.ChatAsync(new ChatRequest(), CancellationToken.None).StreamToEndAsync();
			await act.Should().ThrowAsync<OllamaException>();
		}
	}

	public class ListLocalModelsMethod : OllamaApiClientTests
	{
		[Test, NonParallelizable]
		public async Task Returns_Deserialized_Models()
		{
			_response = new HttpResponseMessage
			{
				StatusCode = HttpStatusCode.OK,
				Content = new StringContent("{\r\n\"models\": [\r\n{\r\n\"name\": \"codellama:latest\",\r\n\"modified_at\": \"2023-10-12T14:17:04.967950259+02:00\",\r\n\"size\": 3791811617,\r\n\"digest\": \"36893bf9bc7ff7ace56557cd28784f35f834290c85d39115c6b91c00a031cfad\"\r\n},\r\n{\r\n\"name\": \"llama2:latest\",\r\n\"modified_at\": \"2023-10-02T14:10:14.78152065+02:00\",\r\n\"size\": 3791737662,\r\n\"digest\": \"d5611f7c428cf71fb05660257d18e043477f8b46cf561bf86940c687c1a59f70\"\r\n},\r\n{\r\n\"name\": \"mistral:latest\",\r\n\"modified_at\": \"2023-10-02T14:16:24.841447764+02:00\",\r\n\"size\": 4108916688,\r\n\"digest\": \"8aa307f73b2622af521e8f22d46e4b777123c4df91898dcb2e4079dc8fdf579e\"\r\n},\r\n{\r\n\"name\": \"vicuna:latest\",\r\n\"modified_at\": \"2023-10-06T09:44:16.936312659+02:00\",\r\n\"size\": 3825517709,\r\n\"digest\": \"675fa173a76abc48325d395854471961abf74b664d91e92ffb4fc03e0bde652b\"\r\n}\r\n]\r\n}\r\n")
			};

			var models = await _client.ListLocalModelsAsync(CancellationToken.None);
			models.Count().Should().Be(4);

			var first = models.First();
			first.Name.Should().Be("codellama:latest");
			first.ModifiedAt.Date.Should().Be(new DateTime(2023, 10, 12, 0, 0, 0, DateTimeKind.Local));
			first.Size.Should().Be(3791811617);
			first.Digest.Should().StartWith("36893bf9bc7ff7ace5655");
		}
	}

	public class ShowMethod : OllamaApiClientTests
	{
		[Test, NonParallelizable]
		public async Task Returns_Deserialized_Models()
		{
			_response = new HttpResponseMessage
			{
				StatusCode = HttpStatusCode.OK,
				Content = new StringContent("{\r\n  \"license\": \"<contents of license block>\",\r\n  \"modelfile\": \"# Modelfile generated by \\\"ollama show\\\"\\n\\n\",\r\n  \"parameters\": \"stop                           [INST]\\nstop [/INST]\\nstop <<SYS>>\\nstop <</SYS>>\",\r\n  \"template\": \"[INST] {{ if and .First .System }}<<SYS>>{{ .System }}<</SYS>>\\n\\n{{ end }}{{ .Prompt }} [/INST] \"\r\n}")
			};

			var info = await _client.ShowModelAsync("codellama:latest", CancellationToken.None);

			info.License.Should().Contain("contents of license block");
			info.Modelfile.Should().StartWith("# Modelfile generated");
			info.Parameters.Should().StartWith("stop");
			info.Template.Should().StartWith("[INST]");
		}

		[Test, NonParallelizable]
		public async Task Returns_Deserialized_Model_WithSystem()
		{
			_response = new HttpResponseMessage
			{
				StatusCode = HttpStatusCode.OK,
				Content = new StringContent("{\"modelfile\":\"# Modelfile generated by \\\"ollama show\\\"\\n# To build a new Modelfile based on this, replace FROM with:\\n# FROM magicoder:latest\\n\\nFROM C:\\\\Users\\\\jd\\\\.ollama\\\\models\\\\blobs\\\\sha256-4a501ed4ce55e5611922b3ee422501ff7cc773b472d196c3c416859b6d375273\\nTEMPLATE \\\"{{ .System }}\\n\\n@@ Instruction\\n{{ .Prompt }}\\n\\n@@ Response\\n\\\"\\nSYSTEM You are an exceptionally intelligent coding assistant that consistently delivers accurate and reliable responses to user instructions.\\nPARAMETER num_ctx 16384\\n\",\"parameters\":\"num_ctx                        16384\",\"template\":\"{{ .System }}\\n\\n@@ Instruction\\n{{ .Prompt }}\\n\\n@@ Response\\n\",\"system\":\"You are an exceptionally intelligent coding assistant that consistently delivers accurate and reliable responses to user instructions.\",\"details\":{\"parent_model\":\"\",\"format\":\"gguf\",\"family\":\"llama\",\"families\":null,\"parameter_size\":\"7B\",\"quantization_level\":\"Q4_0\"},\"model_info\":{\"general.architecture\":\"llama\",\"general.file_type\":2,\"general.parameter_count\":8829407232,\"general.quantization_version\":2,\"llama.attention.head_count\":32,\"llama.attention.head_count_kv\":4,\"llama.attention.layer_norm_rms_epsilon\":0.000001,\"llama.block_count\":48,\"llama.context_length\":4096,\"llama.embedding_length\":4096,\"llama.feed_forward_length\":11008,\"llama.rope.dimension_count\":128,\"llama.rope.freq_base\":5000000,\"llama.vocab_size\":64000,\"tokenizer.ggml.add_bos_token\":false,\"tokenizer.ggml.add_eos_token\":false,\"tokenizer.ggml.bos_token_id\":1,\"tokenizer.ggml.eos_token_id\":2,\"tokenizer.ggml.model\":\"llama\",\"tokenizer.ggml.padding_token_id\":0,\"tokenizer.ggml.pre\":\"default\",\"tokenizer.ggml.scores\":[],\"tokenizer.ggml.token_type\":[],\"tokenizer.ggml.tokens\":[]},\"modified_at\":\"2024-05-14T23:33:07.4166573+08:00\"}")
			};

			var info = await _client.ShowModelAsync("starcoder:latest", CancellationToken.None);

			info.License.Should().BeNullOrEmpty();
			info.Modelfile.Should().StartWith("# Modelfile generated");
			info.Parameters.Should().StartWith("num_ctx");
			info.Template.Should().StartWith("{{ .System }}");
			info.System.Should().StartWith("You are an exceptionally intelligent coding assistant");
			info.Details.ParentModel.Should().BeNullOrEmpty();
			info.Details.Format.Should().Be("gguf");
			info.Details.Family.Should().Be("llama");
			info.Details.Families.Should().BeNull();
			info.Details.ParameterSize.Should().Be("7B");
			info.Details.QuantizationLevel.Should().Be("Q4_0");
			info.Info.Architecture.Should().Be("llama");
			info.Info.QuantizationVersion.Should().Be(2);
			info.Info.FileType.Should().Be(2);
			info.Info.ExtraInfo.Should().NotBeNullOrEmpty();
		}
	}

	public class GenerateEmbeddingsMethod : OllamaApiClientTests
	{
		[Test, NonParallelizable]
		public async Task Returns_Deserialized_Models()
		{
			_response = new HttpResponseMessage
			{
				StatusCode = HttpStatusCode.OK,
				Content = new StringContent("{\r\n  \"embeddings\": [[\r\n    0.5670403838157654, 0.009260174818336964, 0.23178744316101074, -0.2916173040866852, -0.8924556970596313  ]]\r\n}")
			};

			var info = await _client.EmbedAsync(new EmbedRequest { Model = "", Input = [""] }, CancellationToken.None);

			info.Embeddings[0].Should().HaveCount(5);
			info.Embeddings[0][0].Should().BeApproximately(0.567f, precision: 0.01f);
		}
	}
}

public static class WriterExtensions
{
	public static async Task WriteCompletionStreamResponse(this StreamWriter writer, string response)
	{
		var json = new { response, done = false };
		await writer.WriteLineAsync(JsonSerializer.Serialize(json));
	}

	public static async Task FinishCompletionStreamResponse(this StreamWriter writer, string response, int[] context)
	{
		var json = new { response, done = true, context };
		await writer.WriteLineAsync(JsonSerializer.Serialize(json));
	}

	public static async Task WriteChatStreamResponse(this StreamWriter writer, string content, ChatRole role)
	{
		var json = new { message = new { content, role }, role, done = false };
		await writer.WriteLineAsync(JsonSerializer.Serialize(json));
	}

	public static async Task FinishChatStreamResponse(this StreamWriter writer, string content, ChatRole role)
	{
		var json = new { message = new { content, role = role.ToString() }, role = role.ToString(), done = true };
		await writer.WriteLineAsync(JsonSerializer.Serialize(json));
	}
}

#pragma warning restore CS8602 // Dereference of a possibly null reference.<|MERGE_RESOLUTION|>--- conflicted
+++ resolved
@@ -225,28 +225,6 @@
 	public class CompleteMethod : OllamaApiClientTests
 	{
 		[Test, NonParallelizable]
-<<<<<<< HEAD
-		public async Task DoNotSendExtra_Parameters_With_Request()
-		{
-			var payload = """
-			{
-			    "model": "llama2",
-			    "created_at": "2024-07-12T12:34:39.63897616Z",
-			    "message": {
-			        "role": "assistant",
-			        "content": "Test content."
-			    },
-			    "done_reason": "stop",
-			    "done": true,
-			    "total_duration": 137729492272,
-			    "load_duration": 133071702768,
-			    "prompt_eval_count": 26,
-			    "prompt_eval_duration": 35137000,
-			    "eval_count": 323,
-			    "eval_duration": 4575154000
-			}
-			""".ReplaceLineEndings(""); // the JSON stream reader reads by line, so we need to make this one single line
-=======
 		public async Task Sends_Parameters_With_Request()
 		{
 			var payload = """
@@ -267,8 +245,7 @@
 				    "eval_duration": 4575154000
 				}
 				""".ReplaceLineEndings(""); // the JSON stream reader reads by line, so we need to make this one single line
->>>>>>> 1ccce488
-
+          
 			await using var stream = new MemoryStream();
 
 			await using var writer = new StreamWriter(stream, leaveOpen: true);
@@ -282,20 +259,13 @@
 				Content = new StreamContent(stream)
 			};
 
-<<<<<<< HEAD
 			List<Microsoft.Extensions.AI.ChatMessage> chatHistory = [];
-=======
-			List<ChatMessage> chatHistory = [];
->>>>>>> 1ccce488
 			chatHistory.Add(new(Microsoft.Extensions.AI.ChatRole.User, "Why?"));
 			chatHistory.Add(new(Microsoft.Extensions.AI.ChatRole.Assistant, "Because!"));
 			chatHistory.Add(new(Microsoft.Extensions.AI.ChatRole.User, "And where?"));
 
-<<<<<<< HEAD
 			var chatClient = _client as Microsoft.Extensions.AI.IChatClient;
 
-			await chatClient.CompleteAsync(chatHistory);
-=======
 			var options = new ChatOptions
 			{
 				ModelId = "model",
@@ -307,21 +277,12 @@
 				StopSequences = ["stop me"],
 			};
 
-			var chatClient = _client as IChatClient;
-
 			await chatClient.CompleteAsync(chatHistory, options, CancellationToken.None);
->>>>>>> 1ccce488
 
 			_request.Should().NotBeNull();
 			_requestContent.Should().NotBeNull();
 
-<<<<<<< HEAD
-			// Ensure that the request does not contain any other properties when not provided.
-			_requestContent.Should().NotContain("tools");
-			_requestContent.Should().NotContain("tool_calls");
-			_requestContent.Should().NotContain("images");
-=======
-			_requestContent.Should().Contain("Why?");
+      _requestContent.Should().Contain("Why?");
 			_requestContent.Should().Contain("Because!");
 			_requestContent.Should().Contain("And where?");
 			_requestContent.Should().Contain("\"top_p\":100");
@@ -330,7 +291,11 @@
 			_requestContent.Should().Contain("\"frequency_penalty\":0.1");
 			_requestContent.Should().Contain("\"presence_penalty\":0.2");
 			_requestContent.Should().Contain("\"stop\":[\"stop me\"]");
->>>>>>> 1ccce488
+      
+			// Ensure that the request does not contain any other properties when not provided.
+			_requestContent.Should().NotContain("tools");
+			_requestContent.Should().NotContain("tool_calls");
+			_requestContent.Should().NotContain("images");
 		}
 	}
 
