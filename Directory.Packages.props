<Project>
  <PropertyGroup>
    <ManagePackageVersionsCentrally>true</ManagePackageVersionsCentrally>
  </PropertyGroup>
  <ItemGroup>
    <PackageVersion Include="coverlet.collector" Version="6.0.3" />
    <PackageVersion Include="coverlet.collector" Version="6.0.4" />
    <PackageVersion Include="Microsoft.Bcl.AsyncInterfaces" Version="9.0.0" />
    <PackageVersion Include="Microsoft.CodeAnalysis.Common" Version="4.12.0" />
    <PackageVersion Include="Microsoft.CodeAnalysis.CSharp" Version="4.12.0" />
<<<<<<< HEAD
    <PackageVersion Include="Microsoft.Extensions.AI.Abstractions" Version="9.8.0-dev" />
    <PackageVersion Include="Microsoft.Extensions.AI" Version="9.5.0" />
    <PackageVersion Include="Microsoft.Extensions.Logging.Debug" Version="9.0.2" />
    <PackageVersion Include="Microsoft.NET.Test.Sdk" Version="17.12.0" />
=======
    <PackageVersion Include="Microsoft.Extensions.AI.Abstractions" Version="9.7.0" />
    <PackageVersion Include="Microsoft.Extensions.AI" Version="9.7.0" />
    <PackageVersion Include="Microsoft.Extensions.DependencyInjection" Version="9.0.7" />
    <PackageVersion Include="Microsoft.Extensions.Logging.Debug" Version="9.0.7" />
    <PackageVersion Include="Microsoft.NET.Test.Sdk" Version="17.14.1" />
>>>>>>> b13a7647
    <PackageVersion Include="Moq" Version="4.20.72" />
    <PackageVersion Include="NUnit.Analyzers" Version="4.9.2" />
    <PackageVersion Include="NUnit" Version="4.3.2" />
    <PackageVersion Include="NUnit3TestAdapter" Version="5.0.0" />
    <PackageVersion Include="Shouldly" Version="4.3.0" />
    <PackageVersion Include="SixLabors.ImageSharp" Version="3.1.10" />
    <PackageVersion Include="Spectre.Console.ImageSharp" Version="0.50.0" />
    <PackageVersion Include="Spectre.Console" Version="0.50.0" />
    <PackageVersion Include="System.Linq.Async" Version="6.0.3" />
    <PackageVersion Include="ModelContextProtocol" Version="0.2.0-preview.3" />
  </ItemGroup>
</Project><|MERGE_RESOLUTION|>--- conflicted
+++ resolved
@@ -8,18 +8,11 @@
     <PackageVersion Include="Microsoft.Bcl.AsyncInterfaces" Version="9.0.0" />
     <PackageVersion Include="Microsoft.CodeAnalysis.Common" Version="4.12.0" />
     <PackageVersion Include="Microsoft.CodeAnalysis.CSharp" Version="4.12.0" />
-<<<<<<< HEAD
     <PackageVersion Include="Microsoft.Extensions.AI.Abstractions" Version="9.8.0-dev" />
     <PackageVersion Include="Microsoft.Extensions.AI" Version="9.5.0" />
-    <PackageVersion Include="Microsoft.Extensions.Logging.Debug" Version="9.0.2" />
-    <PackageVersion Include="Microsoft.NET.Test.Sdk" Version="17.12.0" />
-=======
-    <PackageVersion Include="Microsoft.Extensions.AI.Abstractions" Version="9.7.0" />
-    <PackageVersion Include="Microsoft.Extensions.AI" Version="9.7.0" />
     <PackageVersion Include="Microsoft.Extensions.DependencyInjection" Version="9.0.7" />
     <PackageVersion Include="Microsoft.Extensions.Logging.Debug" Version="9.0.7" />
     <PackageVersion Include="Microsoft.NET.Test.Sdk" Version="17.14.1" />
->>>>>>> b13a7647
     <PackageVersion Include="Moq" Version="4.20.72" />
     <PackageVersion Include="NUnit.Analyzers" Version="4.9.2" />
     <PackageVersion Include="NUnit" Version="4.3.2" />
