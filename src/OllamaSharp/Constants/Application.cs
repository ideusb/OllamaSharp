namespace OllamaSharp.Constants;

/// <summary>
/// Contains constant values used throughout the application.
/// </summary>
internal static class Application
{
	public const string Ollama = "ollama";

	public const string KeepAlive = "keep_alive";
	public const string Truncate = "truncate";
	public const string LoadDuration = "load_duration";
	public const string TotalDuration = "total_duration";
	public const string PromptEvalDuration = "prompt_eval_duration";
	public const string PromptEvalCount = "prompt_eval_count";
	public const string EvalDuration = "eval_duration";
	public const string EvalCount = "eval_count";
	public const string Context = "context";
	public const string Done = "done";
	public const string DoneReason = "done_reason";
	public const string Response = "response";
	public const string CreatedAt = "created_at";
	public const string Model = "model";
	public const string Models = "models";
	public const string Name = "name";
	public const string Size = "size";
	public const string Format = "format";
	public const string Images = "images";
	public const string Template = "template";
	public const string ModifiedAt = "modified_at";
	public const string ModelFile = "modelfile";
	public const string Path = "path";
	public const string Stream = "stream";
	public const string Quantize = "quantize";
	public const string Status = "status";
	public const string Input = "input";
	public const string Prompt = "prompt";
	public const string Suffix = "suffix";
	public const string Options = "options";
	public const string Source = "source";
	public const string Destination = "destination";
	public const string Assistant = "assistant";
	public const string System = "system";
	public const string User = "user";
	public const string Tool = "tool";
	public const string Length = "length";
	public const string Stop = "stop";
	public const string Object = "object";
	public const string Function = "function";
	public const string Json = "json";
	public const string NotApplicable = "n/a";
	public const string Raw = "raw";
	public const string Digest = "digest";
	public const string Details = "details";
	public const string ParentModel = "parent_model";
	public const string Family = "family";
	public const string Families = "families";
	public const string QuantizationLevel = "quantization_level";
	public const string SizeVram = "size_vram";
	public const string ExpiresAt = "expires_at";
	public const string MiroStat = "mirostat";
	public const string MiroStatEta = "mirostat_eta";
	public const string MiroStatTau = "mirostat_tau";
	public const string NumCtx = "num_ctx";
	public const string NumGqa = "num_gqa";
	public const string NumGpu = "num_gpu";
	public const string MainGpu = "main_gpu";
	public const string NumBatch = "num_batch";
	public const string NumThread = "num_thread";
	public const string NumKeep = "num_keep";
	public const string RepeatLastN = "repeat_last_n";
	public const string RepeatPenalty = "repeat_penalty";
	public const string PresencePenalty = "presence_penalty";
	public const string FrequencyPenalty = "frequency_penalty";
	public const string Temperature = "temperature";
	public const string Seed = "seed";
	public const string TfsZ = "tfs_z";
	public const string NumPredict = "num_predict";
	public const string MaxOutputTokens = "max_output_tokens";
	public const string TopK = "top_k";
	public const string TopP = "top_p";
	public const string MinP = "min_p";
	public const string TypicalP = "typical_p";
	public const string PenalizeNewline = "penalize_newline";
	public const string UseMmap = "use_mmap";
	public const string UseMlock = "use_mlock";
	public const string LowVram = "low_vram";
	public const string F16kv = "f16_kv";
	public const string LogitsAll = "logits_all";
	public const string VocabOnly = "vocab_only";
	public const string Numa = "numa";
	public const string License = "license";
	public const string Parameters = "parameters";
	public const string ModelInfo = "model_info";
	public const string Projector = "projector_info";
	public const string GeneralArchitecture = "general.architecture";
	public const string GeneralFileType = "general.file_type";
	public const string GeneralParameterCount = "general.parameter_count";
	public const string GeneralQuantizationVersion = "general.quantization_version";
	public const string Insecure = "insecure";
	public const string Total = "total";
	public const string Completed = "completed";
	public const string Embeddings = "embeddings";
	public const string ParameterSize = "parameter_size";
	public const string Messages = "message";
	public const string Adapters = "adapters";
	public const string Files = "files";
	public const string From = "from";
<<<<<<< HEAD

	public const string Error = "error";
=======
	public const string Capabilities = "capabilities";
>>>>>>> 57ccc964
}<|MERGE_RESOLUTION|>--- conflicted
+++ resolved
@@ -106,10 +106,6 @@
 	public const string Adapters = "adapters";
 	public const string Files = "files";
 	public const string From = "from";
-<<<<<<< HEAD
-
 	public const string Error = "error";
-=======
 	public const string Capabilities = "capabilities";
->>>>>>> 57ccc964
 }