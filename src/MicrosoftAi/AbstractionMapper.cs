--- conflicted
+++ resolved
@@ -115,13 +115,8 @@
 	/// <param name="optionSetter">The setter to set the Ollama option if available in the chat options</param>
 	private static void TryAddOllamaOption<T>(ChatOptions microsoftChatOptions, OllamaOption option, Action<T> optionSetter)
 	{
-<<<<<<< HEAD
-		if (microsoftChatOptions?.AdditionalProperties?.TryGetValue(option.Name, out var value) ?? false)
-			optionSetter((T)value!);
-=======
 		if ((microsoftChatOptions?.AdditionalProperties?.TryGetValue(option.Name, out var value) ?? false) && value is not null)
 			optionSetter((T)value);
->>>>>>> 1ccce488
 	}
 
 	/// <summary>
@@ -202,17 +197,13 @@
 	{
 		foreach (var cm in chatMessages)
 		{
-			var images = cm.Contents.OfType<DataContent>().Select(ToOllamaImage).Where(s => !string.IsNullOrEmpty(s)).ToArray();
+			var images = cm.Contents.OfType<ImageContent>().Select(ToOllamaImage).Where(s => !string.IsNullOrEmpty(s)).ToArray();
 			var toolCalls = cm.Contents.OfType<FunctionCallContent>().Select(ToOllamaSharpToolCall).ToArray();
 
 			yield return new Message
 			{
 				Content = cm.Text,
-<<<<<<< HEAD
 				Images = images.Length > 0 ? images : null,
-=======
-				Images = cm.Contents.OfType<ImageContent>().Select(ToOllamaImage).Where(s => !string.IsNullOrEmpty(s)).ToArray(),
->>>>>>> 1ccce488
 				Role = ToOllamaSharpRole(cm.Role),
 				ToolCalls = toolCalls.Length > 0 ? toolCalls : null,
 			};
