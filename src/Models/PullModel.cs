--- conflicted
+++ resolved
@@ -1,4 +1,4 @@
-﻿using System;
+using System;
 using System.Text.Json.Serialization;
 
 namespace OllamaSharp.Models;
@@ -8,20 +8,6 @@
 /// </summary>
 public class PullModelRequest
 {
-<<<<<<< HEAD
-	/// <summary>
-	/// The name of the model to pull
-	/// </summary>
-	[JsonPropertyName("name")]
-	public string Name { get; set; } = null!;
-
-	/// <summary>
-	/// Whether to pull the model insecurely
-	/// </summary>
-	[JsonPropertyName("insecure")]
-	public bool Insecure { get; set; }
-}
-=======
     /// <summary>
     /// https://github.com/jmorganca/ollama/blob/main/docs/api.md#pull-a-model
     /// </summary>
@@ -36,7 +22,6 @@
         [JsonPropertyName("model")]
         public string? Model { get; set; }
     }
->>>>>>> a58e120f
 
 /// <summary>
 /// The streamed response from the /api/pull endpoint
