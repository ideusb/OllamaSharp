﻿using System;
using System.Text.Json.Serialization;

namespace OllamaSharp.Models;

/// <summary>
/// https://github.com/jmorganca/ollama/blob/main/docs/api.md#delete-a-model
/// </summary>
public class DeleteModelRequest
{
<<<<<<< HEAD
	/// <summary>
	/// Model name to delete.
	/// </summary>
	[JsonPropertyName("name")]
	public string Name { get; set; } = null!;
=======
    /// <summary>
    /// https://github.com/jmorganca/ollama/blob/main/docs/api.md#delete-a-model
    /// </summary>

    [JsonUnmappedMemberHandling(JsonUnmappedMemberHandling.Skip)]
    public class DeleteModelRequest
	{
        [Obsolete("Name is deprecated, see Model")]
        [JsonPropertyName("name")]
		public string? Name { get; set; }

        [JsonPropertyName("model")]
        public string? Model { get; set; }
    }
>>>>>>> a58e120f
}<|MERGE_RESOLUTION|>--- conflicted
+++ resolved
@@ -1,4 +1,4 @@
-﻿using System;
+using System;
 using System.Text.Json.Serialization;
 
 namespace OllamaSharp.Models;
@@ -8,13 +8,6 @@
 /// </summary>
 public class DeleteModelRequest
 {
-<<<<<<< HEAD
-	/// <summary>
-	/// Model name to delete.
-	/// </summary>
-	[JsonPropertyName("name")]
-	public string Name { get; set; } = null!;
-=======
     /// <summary>
     /// https://github.com/jmorganca/ollama/blob/main/docs/api.md#delete-a-model
     /// </summary>
@@ -29,5 +22,4 @@
         [JsonPropertyName("model")]
         public string? Model { get; set; }
     }
->>>>>>> a58e120f
 }